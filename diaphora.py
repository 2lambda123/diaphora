#!/usr/bin/python3

"""
Diaphora, a diffing plugin for IDA
Copyright (c) 2015-2022, Joxean Koret

This program is free software: you can redistribute it and/or modify
it under the terms of the GNU Affero General Public License as
published by the Free Software Foundation, either version 3 of the
License, or (at your option) any later version.

This program is distributed in the hope that it will be useful,
but WITHOUT ANY WARRANTY; without even the implied warranty of
MERCHANTABILITY or FITNESS FOR A PARTICULAR PURPOSE.  See the
GNU Affero General Public License for more details.

You should have received a copy of the GNU Affero General Public License
along with this program.  If not, see <https://www.gnu.org/licenses/>.
"""

import os
import re
import sys
import time
import json
import decimal
import sqlite3
import importlib
import threading

from threading import Thread
from io import StringIO
from difflib import SequenceMatcher
from multiprocessing import cpu_count

import diaphora_heuristics
importlib.reload(diaphora_heuristics)
from diaphora_heuristics import *

from pygments.lexers import NasmLexer, CppLexer, DiffLexer
from pygments.formatters import HtmlFormatter

from jkutils.kfuzzy import CKoretFuzzyHashing
from jkutils.factor import (FACTORS_CACHE, difference, difference_ratio,
                            primesbelow as primes)

try:
  import idaapi
  is_ida = True
except ImportError:
  is_ida = False

if hasattr(sys, "set_int_max_str_digits"):
  sys.set_int_max_str_digits(0)

#-------------------------------------------------------------------------------
<<<<<<< HEAD
VERSION_VALUE = "3.0.0"
=======
VERSION_VALUE = "2.1.1"
>>>>>>> ed9d0467
COPYRIGHT_VALUE="Copyright(c) 2015-2022 Joxean Koret"
COMMENT_VALUE="Diaphora diffing plugin for IDA version %s" % VERSION_VALUE

# Used to clean-up the pseudo-code and assembly dumps in order to get
# better comparison ratios
CMP_REPS = ["loc_", "j_nullsub_", "nullsub_", "j_sub_", "sub_",
  "qword_", "dword_", "byte_", "word_", "off_", "def_", "unk_", "asc_",
  "stru_", "dbl_", "locret_", "flt_", "jpt_"]
CMP_REMS = ["dword ptr ", "byte ptr ", "word ptr ", "qword ptr ", "short ptr"]


#-------------------------------------------------------------------------------
def result_iter(cursor, arraysize=1000):
  """ An iterator that uses fetchmany to keep memory usage down. """
  while True:
    results = cursor.fetchmany(arraysize)
    if not results:
      break
    for result in results:
      yield result

#-------------------------------------------------------------------------------
def quick_ratio(buf1, buf2):
  try:
    if buf1 is None or buf2 is None or buf1 == "" or buf1 == "":
      return 0
    s = SequenceMatcher(None, buf1.split("\n"), buf2.split("\n"))
    return s.quick_ratio()
  except:
    print("quick_ratio:", str(sys.exc_info()[1]))
    return 0

#-------------------------------------------------------------------------------
def real_quick_ratio(buf1, buf2):
  try:
    if buf1 is None or buf2 is None or buf1 == "" or buf1 == "":
      return 0
    s = SequenceMatcher(None, buf1.split("\n"), buf2.split("\n"))
    return s.real_quick_ratio()
  except:
    print("real_quick_ratio:", str(sys.exc_info()[1]))
    return 0

#-------------------------------------------------------------------------------
def ast_ratio(ast1, ast2):
  if ast1 == ast2:
    return 1.0
  elif ast1 is None or ast2 is None:
    return 0
  return difference_ratio(decimal.Decimal(ast1), decimal.Decimal(ast2))

#-------------------------------------------------------------------------------
def log(msg):
  if isinstance(threading.current_thread(), threading._MainThread):
<<<<<<< HEAD
    print(("[Diaphora: %s] %s" % (time.asctime(), msg)))
=======
    print(("[diaphora][%s] %s" % (time.asctime(), msg)))
>>>>>>> ed9d0467

#-------------------------------------------------------------------------------
def log_refresh(msg, show=False, do_log=True):
  log(msg)

#-------------------------------------------------------------------------------
def debug_refresh(msg, show=False):
  if os.getenv("DIAPHORA_DEBUG"):
    log(msg)

#-------------------------------------------------------------------------------
class CChooser():
  class Item:
    def __init__(self, ea, name, ea2 = None, name2 = None, desc="100% equal", ratio = 0, bb1 = 0, bb2 = 0):
      self.ea = ea
      self.vfname = name
      self.ea2 = ea2
      self.vfname2 = name2
      self.description = desc
      self.ratio = ratio
      self.bb1 = int(bb1)
      self.bb2 = int(bb2)
      self.cmd_import_selected = None
      self.cmd_import_all = None
      self.cmd_import_all_funcs = None

    def __str__(self):
      return '%08x' % int(self.ea)

  def __init__(self, title, bindiff, show_commands=True):
    if title == "Unmatched in primary":
      self.primary = False
    else:
      self.primary = True

    self.title = title

    self.n = 0
    self.items = []
    self.icon = 41
    self.bindiff = bindiff
    self.show_commands = show_commands

    self.cmd_diff_asm = None
    self.cmd_diff_graph = None
    self.cmd_diff_c = None
    self.cmd_import_selected = None
    self.cmd_import_all = None
    self.cmd_import_all_funcs = None
    self.cmd_show_asm = None
    self.cmd_show_pseudo = None
    self.cmd_highlight_functions = None
    self.cmd_unhighlight_functions = None
    
    self.selected_items = []

  def add_item(self, item):
    if self.title.startswith("Unmatched in"):
      self.items.append(["%05lu" % self.n, "%08x" % int(item.ea), item.vfname])
    else:
      self.items.append(["%05lu" % self.n, "%08x" % int(item.ea), item.vfname,
                         "%08x" % int(item.ea2), item.vfname2, "%.3f" % item.ratio,
                         "%d" % item.bb1, "%d" % item.bb2, item.description])
    self.n += 1

  def get_color(self):
    if self.title.startswith("Best"):
      return 0xffff99
    elif self.title.startswith("Partial"):
      return 0x99ff99
    elif self.title.startswith("Unreliable"):
      return 0x9999ff


#-------------------------------------------------------------------------------
MAX_PROCESSED_ROWS = 1000000
TIMEOUT_LIMIT = 60 * 3

#-------------------------------------------------------------------------------
class bytes_encoder(json.JSONEncoder):
  def default(self, obj):
    if isinstance(obj, bytes):
      return obj.decode("utf-8")
    return json.JSONEncoder.default(self, obj)

#-------------------------------------------------------------------------------
def sqlite3_connect(db_name):
  db = sqlite3.connect(db_name, check_same_thread=True)
  db.text_factory = str
  db.row_factory = sqlite3.Row
  return db

#-------------------------------------------------------------------------------
class CBinDiff:
  def __init__(self, db_name, chooser=CChooser):
    self.names = dict()
    self.primes = primes(2048*2048)
    self.db_name = db_name
    self.dbs_dict = {}
    self.db = None # Used exclusively by the exporter!
    self.open_db()
    self.matched1 = set()
    self.matched2 = set()
    self.matches_cache = {}
    self.total_functions1 = None
    self.total_functions2 = None
    self.equal_callgraph = False

    self.kfh = CKoretFuzzyHashing()
    # With this block size we're sure it will only apply to functions
    # somehow big
    self.kfh.bsize = 32

    self.pseudo = {}
    self.pseudo_hash = {}
    self.pseudo_comments = {}

    self.unreliable = self.get_value_for("unreliable", False)
    self.relaxed_ratio = self.get_value_for("relaxed_ratio", False)
    self.experimental = self.get_value_for("experimental", True)
    self.slow_heuristics = self.get_value_for("slow_heuristics", False)
    self.use_decompiler_always = self.get_value_for("use_decompiler_always", True)
    self.exclude_library_thunk = self.get_value_for("exclude_library_thunk", True)

<<<<<<< HEAD
    self.use_decompiler_always = self.get_value_for("use_decompiler", True)
    self.exclude_library_thunk = self.get_value_for("exclude_library_thunk", True)
    self.project_script = self.get_value_for("project_script", None)
=======
    self.project_script = None
>>>>>>> ed9d0467
    self.hooks = None

    # Create the choosers
    self.chooser = chooser
    # Create the choosers
    self.create_choosers()

    self.last_diff_db = None
    self.re_cache = {}
    self._funcs_cache = {}

    ####################################################################
    # LIMITS
    #
    # Do not run heuristics for more than X seconds (by default, 3 minutes).
    self.timeout = self.get_value_for("TIMEOUT_LIMIT", TIMEOUT_LIMIT)
    # It's typical in SQL queries to get a cartesian product of the 
    # results in the functions tables. Do not process more than this
    # value per each 20k functions.
    self.max_processed_rows = self.get_value_for("MAX_PROCESSED_ROWS", MAX_PROCESSED_ROWS)
    # Limits to filter the functions to export
    self.min_ea = 0
    self.max_ea = 0
    # Export only non IDA automatically generated function names? I.e.,
    # excluding these starting with sub_*
    self.ida_subs = True
    # Export only function summaries instead of also exporting both the
    # basic blocks and all instructions used by functions?
    self.function_summaries_only = False
    # Ignore IDA's automatically generated sub_* names for heuristics
    # like the 'Same name'?
    self.ignore_sub_names = True
    # Ignore any and all function names for the 'Same name' heuristic?
    self.ignore_all_names = self.get_value_for("ignore_all_names", True)
    # Ignore small functions?
    self.ignore_small_functions = self.get_value_for("ignore_small_functions", False)
    # Number of CPU threads/cores to use?
    cpus = cpu_count() - 1
    if cpus < 1:
      cpus = 1
    self.cpu_count = self.get_value_for("CPU_COUNT", cpus)
    ####################################################################

  def __del__(self):
    if self.db is not None:
      try:
        if self.last_diff_db is not None:
          tid = threading.current_thread().ident
          if tid in self.dbs_dict:
            db = self.dbs_dict[tid]
            with db.cursor() as cur:
              cur.execute('detach "%s"' % self.last_diff_db)
      except:
        pass
      self.db_close()

  def get_value_for(self, value_name, default):
    # Try to search for a DIAPHORA_<value_name> environment variable
    value = os.getenv("DIAPHORA_%s" % value_name.upper())
    if value is not None:
      if type(value) != type(default):
        value = type(default)(value)
      return value
    return default

  def open_db(self):
    db = sqlite3_connect(self.db_name)
    db.create_function("check_ratio", 8, self.check_ratio)

    tid = threading.current_thread().ident
    self.dbs_dict[tid] = db
    if isinstance(threading.current_thread(), threading._MainThread):
      self.db = db
      self.create_schema()
      try:
        db.execute("analyze")
      except:
        log("Error analyzing database: %s" % sys.exc_info()[1])

  def get_db(self):
    tid = threading.current_thread().ident
    if not tid in self.dbs_dict:
      self.open_db()
      if self.last_diff_db is not None:
        self.attach_database(self.last_diff_db)
    return self.dbs_dict[tid]

  def db_cursor(self):
    db = self.get_db()
    return db.cursor()

  def db_close(self):
    tid = threading.current_thread().ident
    if tid in self.dbs_dict:
      self.dbs_dict[tid].close()
      del self.dbs_dict[tid]
    if isinstance(threading.current_thread(), threading._MainThread):
      self.db.close()

  def create_schema(self):
    cur = self.db_cursor()
    cur.execute("PRAGMA foreign_keys = ON")

    sql = """ create table if not exists functions (
                        id integer primary key,
                        name varchar(255),
                        address text unique,
                        nodes integer,
                        edges integer,
                        indegree integer,
                        outdegree integer,
                        size integer,
                        instructions integer,
                        mnemonics text,
                        names text,
                        prototype text,
                        cyclomatic_complexity integer,
                        primes_value text,
                        comment text,
                        mangled_function text,
                        bytes_hash text,
                        pseudocode text,
                        pseudocode_lines integer,
                        pseudocode_hash1 text,
                        pseudocode_primes text,
                        function_flags integer,
                        assembly text,
                        prototype2 text,
                        pseudocode_hash2 text,
                        pseudocode_hash3 text,
                        strongly_connected integer,
                        loops integer,
                        rva text unique,
                        tarjan_topological_sort text,
                        strongly_connected_spp text,
                        clean_assembly text,
                        clean_pseudo text,
                        mnemonics_spp text,
                        switches text,
                        function_hash text,
                        bytes_sum integer,
                        md_index text,
                        constants text,
                        constants_count integer,
                        segment_rva text,
                        assembly_addrs text,
                        kgh_hash text,
                        source_file text,
                        userdata text) """
    cur.execute(sql)

    sql = """ create table if not exists program (
                id integer primary key,
                callgraph_primes text,
                callgraph_all_primes text,
                processor text,
                md5sum text
              ) """
    cur.execute(sql)

    sql = """ create table if not exists program_data (
                id integer primary key,
                name varchar(255),
                type varchar(255),
                value text
              )"""
    cur.execute(sql)

    sql = """ create table if not exists version (value text) """
    cur.execute(sql)

    sql = """ create table if not exists instructions (
                id integer primary key,
                address text unique,
                disasm text,
                mnemonic text,
                comment1 text,
                comment2 text,
                operand_names text,
                name text,
                type text,
                pseudocomment text,
                pseudoitp integer) """
    cur.execute(sql)

    sql = """ create table if not exists basic_blocks (
                id integer primary key,
                num integer,
                address text unique)"""
    cur.execute(sql)

    sql = """ create table if not exists bb_relations (
                id integer primary key,
                parent_id integer not null references basic_blocks(id) ON DELETE CASCADE,
                child_id integer not null references basic_blocks(id) ON DELETE CASCADE)"""
    cur.execute(sql)

    sql = """ create table if not exists bb_instructions (
                id integer primary key,
                basic_block_id integer references basic_blocks(id) on delete cascade,
                instruction_id integer references instructions(id) on delete cascade)"""
    cur.execute(sql)

    sql = """ create table if not exists function_bblocks (
                id integer primary key,
                function_id integer not null references functions(id) on delete cascade,
                basic_block_id integer not null references basic_blocks(id) on delete cascade)"""
    cur.execute(sql)
    
    sql = """create table if not exists callgraph (
                id integer primary key,
                func_id integer not null references functions(id) on delete cascade,
                address text not null,
                type text not null)"""
    cur.execute(sql)

    sql = """create table if not exists constants (
                id integer primary key,
                func_id integer not null references functions(id) on delete cascade,
                constant text not null)"""
    cur.execute(sql)

    sql = """ create table if not exists compilation_units (
                id integer primary key,
                name text,
                score real,
                functions int,
                primes_value text,
                pseudocode_primes text,
                start_ea text unique,
                end_ea text)"""
    cur.execute(sql)

    sql = """ create table if not exists compilation_unit_functions (
                id integer primary key,
                cu_id integer not null references compilation_units(id) on delete cascade,
                func_id integer not null references functions(id) on delete cascade)"""
    cur.execute(sql)

    cur.execute("select 1 from version")
    row = cur.fetchone()
    if not row:
      cur.execute("insert into main.version values ('%s')" % VERSION_VALUE)

    cur.close()

  def create_indexes(self):
    cur = self.db_cursor()
    
    sql = "create index if not exists idx_assembly on functions(assembly)"
    cur.execute(sql)

    sql = "create index if not exists idx_bytes_hash on functions(bytes_hash)"
    cur.execute(sql)

    sql = "create index if not exists idx_pseudocode on functions(pseudocode)"
    cur.execute(sql)

    sql = "create index if not exists idx_name on functions(name)"
    cur.execute(sql)

    sql = "create index if not exists idx_mangled_name on functions(mangled_function)"
    cur.execute(sql)

    sql = "create index if not exists idx_names on functions(names)"
    cur.execute(sql)
    
    sql = "create index if not exists idx_asm_pseudo on functions(assembly, pseudocode)"
    cur.execute(sql)

    sql = "create index if not exists idx_nodes_edges_instructions on functions(nodes, edges, instructions)"
    cur.execute(sql)

    sql = "create index if not exists idx_composite1 on functions(nodes, edges, mnemonics, names, cyclomatic_complexity, prototype2, indegree, outdegree)"
    cur.execute(sql)

    sql = "create index if not exists idx_composite2 on functions(instructions, mnemonics, names)"
    cur.execute(sql)

    sql = "create index if not exists idx_composite3 on functions(nodes, edges, cyclomatic_complexity)"
    cur.execute(sql)

    sql = "create index if not exists idx_composite4 on functions(pseudocode_lines, pseudocode)"
    cur.execute(sql)

    sql = "create index if not exists idx_composite5 on functions(pseudocode_lines, pseudocode_primes)"
    cur.execute(sql)
    
    sql = "create index if not exists idx_composite6 on functions(names, mnemonics)"
    cur.execute(sql)

    sql = "create index if not exists idx_pseudocode_hash1 on functions(pseudocode_hash1)"
    cur.execute(sql)

    sql = "create index if not exists idx_pseudocode_hash2 on functions(pseudocode_hash2)"
    cur.execute(sql)

    sql = "create index if not exists idx_pseudocode_hash3 on functions(pseudocode_hash3)"
    cur.execute(sql)

    sql = "create index if not exists idx_pseudocode_hash on functions(pseudocode_hash1, pseudocode_hash2, pseudocode_hash3)"
    cur.execute(sql)

    sql = "create index if not exists idx_strongly_connected on functions(strongly_connected)"
    cur.execute(sql)

    sql = "create index if not exists idx_strongly_connected_spp on functions(strongly_connected_spp)"
    cur.execute(sql)

    sql = "create index if not exists idx_loops on functions(loops)"
    cur.execute(sql)

    sql = "create index if not exists idx_rva on functions(rva)"
    cur.execute(sql)

    sql = "create index if not exists idx_tarjan_topological_sort on functions(tarjan_topological_sort)"
    cur.execute(sql)

    sql = "create index if not exists idx_mnemonics_spp on functions(mnemonics_spp)"
    cur.execute(sql)

    sql = "create index if not exists idx_clean_asm on functions(clean_assembly)"
    cur.execute(sql)

    sql = "create index if not exists idx_clean_pseudo on functions(clean_pseudo)"
    cur.execute(sql)

    sql = "create index if not exists idx_switches on functions(switches)"
    cur.execute(sql)

    sql = "create index if not exists idx_function_hash on functions(function_hash)"
    cur.execute(sql)

    sql = "create index if not exists idx_bytes_sum on functions(bytes_sum)"
    cur.execute(sql)

    sql = "create index if not exists idx_md_index on functions(md_index)"
    cur.execute(sql)

    sql = "create index if not exists idx_kgh_hash on functions(kgh_hash)"
    cur.execute(sql)

    sql = "create index if not exists idx_constants on functions(constants_count, constants)"
    cur.execute(sql)

    sql = "create index if not exists idx_mdindex_constants on functions(md_index, constants_count, constants)"
    cur.execute(sql)

    sql = "create index if not exists idx_instructions_address on instructions (address)"
    cur.execute(sql)

    sql = "create index if not exists idx_bb_relations on bb_relations(parent_id, child_id)"
    cur.execute(sql)

    sql = "create index if not exists idx_bb_instructions on bb_instructions (basic_block_id, instruction_id)"
    cur.execute(sql)

    sql = "create index if not exists id_function_blocks on function_bblocks (function_id, basic_block_id)"
    cur.execute(sql)

    sql = "create index if not exists idx_constants on constants (constant)"
    cur.execute(sql)

    sql = "analyze"
    cur.execute(sql)

    cur.close()

  def attach_database(self, diff_db):
    cur = self.db_cursor()
    cur.execute('attach "%s" as diff' % diff_db)
    cur.close()

  def equal_db(self):
    cur = self.db_cursor()
    sql = "select count(*) total from program p, diff.program dp where p.md5sum = dp.md5sum"
    cur.execute(sql)
    row = cur.fetchone()
    ret = row["total"] == 1
    if not ret:
      sql = "select count(*) total from (select * from functions except select * from diff.functions) x"
      cur.execute(sql)
      row = cur.fetchone()
      ret = row["total"] == 0
    else:
      log("Same MD5 in both databases")
    cur.close()
    return ret

  def add_program_data(self, type_name, key, value):
    cur = self.db_cursor()
    sql = "insert into main.program_data (name, type, value) values (?, ?, ?)"
    values = (key, type_name, value)
    cur.execute(sql, values)
    cur.close()

  def get_instruction_id(self, addr):
    cur = self.db_cursor()
    sql = "select id from instructions where address = ?"
    cur.execute(sql, (str(addr),))
    row = cur.fetchone()
    rowid = None
    if row is not None:
      rowid = row["id"]
    cur.close()
    return rowid

  def get_bb_id(self, addr):
    cur = self.db_cursor()
    sql = "select id from basic_blocks where address = ?"
    cur.execute(sql, (str(addr),))
    row = cur.fetchone()
    rowid = None
    if row is not None:
      rowid = row["id"]
    cur.close()
    return rowid

  def save_instructions_to_database(self, cur, bb_data, prop):
    instructions_ids = {}
    sql = """insert into main.instructions (address, mnemonic, disasm,
                                            comment1, comment2, operand_names, name,
                                            type, pseudocomment, pseudoitp)
                              values (?, ?, ?, ?, ?, ?, ?, ?, ?, ?)"""
    self_get_instruction_id = self.get_instruction_id
    cur_execute = cur.execute
    for key in bb_data:
      for instruction in bb_data[key]:
        instruction_properties = []
        for instruction_property in instruction:
          # XXX: Fixme! This is a hack for 64 bit architectures kernels
          if type(prop) is int and (prop > 0xFFFFFFFF or prop < -0xFFFFFFFF):
            prop = str(prop)
          elif type(prop) is bytes:
            prop = prop.encode("utf-8")
          if type(instruction_property) is list or type(instruction_property) is set:
            instruction_properties.append(json.dumps(list(instruction_property), ensure_ascii = False, cls = bytes_encoder))
          else:
            instruction_properties.append(instruction_property)
    
        addr, mnem, disasm, cmt1, cmt2, operand_names, name, mtype = instruction
        db_id = self_get_instruction_id(str(addr))
        if db_id is None:
          pseudocomment = None
          pseudoitp = None
          if addr in self.pseudo_comments:
            pseudocomment, pseudoitp = self.pseudo_comments[addr]
    
          instruction_properties.append(pseudocomment)
          instruction_properties.append(pseudoitp)
          cur.execute(sql, instruction_properties)
          db_id = cur.lastrowid
        instructions_ids[addr] = db_id
    
    return cur_execute, instructions_ids

  def insert_basic_blocks_to_database(self, bb_data, cur_execute, cur, instructions_ids, bb_relations, func_id):
    num = 0
    bb_ids = {}
    sql1 = "insert into main.basic_blocks (num, address) values (?, ?)"
    sql2 = "insert into main.bb_instructions (basic_block_id, instruction_id) values (?, ?)"
    
    self_get_bb_id = self.get_bb_id
    for key in bb_data:
      # Insert each basic block
      num += 1
      ins_ea = str(key)
      last_bb_id = self_get_bb_id(ins_ea)
      if last_bb_id is None:
        cur_execute(sql1, (num, str(ins_ea)))
        last_bb_id = cur.lastrowid
      bb_ids[ins_ea] = last_bb_id
    
      # Insert relations between basic blocks and instructions
      for instruction in bb_data[key]:
        ins_id = instructions_ids[instruction[0]]
        cur_execute(sql2, (last_bb_id, ins_id))
    
    # Insert relations between basic blocks
    sql = "insert into main.bb_relations (parent_id, child_id) values (?, ?)"
    for key in bb_relations:
      for bb in bb_relations[key]:
        bb = str(bb)
        key = str(key)
        try:
          cur_execute(sql, (bb_ids[key], bb_ids[bb]))
        except:
          # key doesnt exist because it doesnt have forward references to any bb
          log("Error: %s" % str(sys.exc_info()[1]))
    
    # And finally insert the functions to basic blocks relations
    sql = "insert into main.function_bblocks (function_id, basic_block_id) values (?, ?)"
    for key in bb_ids:
      bb_id = bb_ids[key]
      cur_execute(sql, (func_id, bb_id))
    return bb_id

  def save_function_to_database(self, props, cur, prop, func_id):
    # The last 2 fields are basic_blocks_data & bb_relations
    bb_data, bb_relations = props[len(props)-2:]
    cur_execute, instructions_ids = self.save_instructions_to_database(cur, bb_data, prop)
    bb_id = self.insert_basic_blocks_to_database(bb_data, cur_execute, cur, instructions_ids, bb_relations, func_id)
    return bb_id

  def save_function(self, props):
    if not props:
      log("WARNING: Trying to save a non resolved function?")
      return

    # Phase 1: Fix data types and insert the function row.
    cur = self.db_cursor()
    new_props = []
    # The last 4 fields are callers, callees, basic_blocks_data & bb_relations
    for prop in props[:len(props)-4]:
      # XXX: Fixme! This is a hack for 64 bit architectures kernels
      if type(prop) is int and (prop > 0xFFFFFFFF or prop < -0xFFFFFFFF):
        prop = str(prop)
      elif type(prop) is bytes:
        prop = prop.encode("utf-8")

      if type(prop) is list or type(prop) is set:
        new_props.append(json.dumps(list(prop), ensure_ascii=False, cls=bytes_encoder))
      else:
        new_props.append(prop)

    sql = """insert into main.functions (name, nodes, edges, indegree, outdegree, size,
                                    instructions, mnemonics, names, prototype,
                                    cyclomatic_complexity, primes_value, address,
                                    comment, mangled_function, bytes_hash, pseudocode,
                                    pseudocode_lines, pseudocode_hash1, pseudocode_primes,
                                    function_flags, assembly, prototype2, pseudocode_hash2,
                                    pseudocode_hash3, strongly_connected, loops, rva,
                                    tarjan_topological_sort, strongly_connected_spp,
                                    clean_assembly, clean_pseudo, mnemonics_spp, switches,
                                    function_hash, bytes_sum, md_index, constants,
                                    constants_count, segment_rva, assembly_addrs, kgh_hash,
                                    source_file,
                                    userdata)
                                values (?, ?, ?, ?, ?, ?, ?, ?, ?, ?, ?, ?, ?, ?,
                                        ?, ?, ?, ?, ?, ?, ?, ?, ?, ?, ?, ?, ?, ?, ?, ?,
                                        ?, ?, ?, ?, ?, ?, ?, ?, ?, ?, ?, ?, ?, ?)"""

    try:
      cur.execute(sql, new_props)
    except:
      print("Props???", new_props)
      raise

    func_id = cur.lastrowid
    # Save a list of [ id, primes_value, pseudocode_primes ]
    self._funcs_cache[props[12]] = [ func_id, props[11], props[19] ]

    # Phase 2: Save the callers and callees of the function
    callers, callees = props[len(props)-4:len(props)-2]
    sql = "insert into callgraph (func_id, address, type) values (?, ?, ?)"
    for caller in callers:
      cur.execute(sql, (func_id, str(caller), 'caller'))
    
    for callee in callees:
      cur.execute(sql, (func_id, str(callee), 'callee'))

    # Phase 3: Insert the constants of the function
    sql = "insert into constants (func_id, constant) values (?, ?)"
    props_dict = self.create_function_dictionary(props)
    for constant in props_dict["constants"]:
      should_add = False
      if type(constant) in [str, bytes] and len(constant) > 4:
        should_add = True
      elif type(constant) in [int, float, decimal.Decimal]:
        should_add = True
        constant = str(constant)

      if should_add:
        cur.execute(sql, (func_id, constant))

    # Phase 4: Save the basic blocks relationships
    if not self.function_summaries_only:
      bb_id = self.save_function_to_database(props, cur, prop, func_id)

    cur.close()

  def get_valid_definition(self, defs):
    """ Try to get a valid structure definition by removing (yes) the 
        invalid characters typically found in IDA's generated structs."""
    ret = defs.replace("?", "_").replace("@", "_")
    ret = ret.replace("$", "_")
    return ret

  def prettify_asm(self, asm_source):
    asm = []
    for line in asm_source.split("\n"):
      if not line.startswith("loc_"):
        asm.append("\t" + line)
      else:
        asm.append(line)
    return "\n".join(asm)

  def re_sub(self, text, repl, string):
    if text not in self.re_cache:
      self.re_cache[text] = re.compile(text, flags=re.IGNORECASE)

    re_obj = self.re_cache[text]
    return re_obj.sub(repl, string)

  def get_cmp_asm_lines(self, asm):
    sio = StringIO(asm)
    lines = []
    get_cmp_asm = self.get_cmp_asm
    for line in sio.readlines():
      line = line.strip("\n")
      lines.append(get_cmp_asm(line))
    return "\n".join(lines)

  def get_cmp_pseudo_lines(self, pseudo):
    if pseudo is None:
      return pseudo

    # Remove all the comments
    tmp = self.re_sub(" // .*", "", pseudo)

    # Now, replace sub_, byte_, word_, dword_, loc_, etc...
    for rep in CMP_REPS:
      tmp = self.re_sub(rep + "[a-f0-9A-F]+", rep + "XXXX", tmp)
    tmp = self.re_sub("v[0-9]+", "vXXX", tmp)
    tmp = self.re_sub("a[0-9]+", "aXXX", tmp)
    tmp = self.re_sub("arg_[0-9]+", "aXXX", tmp)
    return tmp

  def get_cmp_asm(self, asm):
    if asm is None:
      return asm

    # Ignore the comments in the assembly dump
    tmp = asm.split(";")[0]
    tmp = tmp.split(" # ")[0]
    # Now, replace sub_, byte_, word_, dword_, loc_, etc...
    for rep in CMP_REPS:
      tmp = self.re_sub(rep + "[a-f0-9A-F]+", "XXXX", tmp)

    # Remove dword ptr, byte ptr, etc...
    for rep in CMP_REMS:
      tmp = self.re_sub(rep + "[a-f0-9A-F]+", "", tmp)

    reps = ["\+[a-f0-9A-F]+h\+"]
    for rep in reps:
      tmp = self.re_sub(rep, "+XXXX+", tmp)
    tmp = self.re_sub(r"\.\.[a-f0-9A-F]{8}", "XXX", tmp)
    
    # Strip any possible remaining white-space character at the end of
    # the cleaned-up instruction
    tmp = self.re_sub("[ \t\n]+$", "", tmp)

    # Replace aName_XXX with aXXX, useful to ignore small changes in 
    # offsets created to strings
    tmp = self.re_sub("a[A-Z]+[a-z0-9]+_[0-9]+", "aXXX", tmp)
    return tmp

  def compare_graphs_pass(self, bblocks1, bblocks2, colours1, colours2, is_second = False):
    dones1 = set()
    dones2 = set()

    # Now compare each basic block from the first function to all the
    # basic blocks in the 2nd function
    for key1 in bblocks1:
      if key1 in dones1:
        continue

      for key2 in bblocks2:
        if key2 in dones2:
          continue

        # Same number of instructions?
        if len(bblocks1[key1]) == len(bblocks2[key2]):
          mod = False
          partial = True
          i = 0
          for ins1 in bblocks1[key1]:
            ins2 = bblocks2[key2][i]
            # Same mnemonic? The change can be only partial
            if ins1[1] != ins2[1]:
              partial = False

            # Try to compare the assembly after doing some cleaning
            cmp_asm1 = self.get_cmp_asm(ins1[2])
            cmp_asm2 = self.get_cmp_asm(ins2[2])
            if cmp_asm1 != cmp_asm2:
              mod = True
              if not partial:
                continue
            i += 1

          if not mod:
            # Perfect match, we discovered a basic block equal in both
            # functions
            colours1[key1] = 0xffffff
            colours2[key2] = 0xffffff
            dones1.add(key1)
            dones2.add(key2)
            break
          elif not is_second and partial:
            # Partial match, we discovered a basic block with the same
            # mnemonics but something changed
            #
            # NOTE:
            # Do not add the partial matches to the dones lists, as we
            # can have complete matches after a partial match!
            colours1[key1] = 0xCCffff
            colours2[key2] = 0xCCffff
            break
    return colours1, colours2

  def compare_graphs(self, g1, ea1, g2, ea2):
    colours1 = {}
    colours2 = {}
    bblocks1 = g1[0]
    bblocks2 = g2[0]

    # Consider, by default, all blocks added, news
    for key1 in bblocks1:
      colours1[key1] = 0xCCCCFF
    for key2 in bblocks2:
      colours2[key2] = 0xCCCCFF

    colours1, colours2 = self.compare_graphs_pass(bblocks1, bblocks2, colours1, colours2, False)
    colours1, colours2 = self.compare_graphs_pass(bblocks1, bblocks2, colours1, colours2, True)
    return colours1, colours2

  def get_graph(self, ea1, primary=False):
    if primary:
      db = "main"
    else:
      db = "diff"
    cur = self.db_cursor()
    dones = set()
    sql = """ select bb.address bb_address, ins.address ins_address,
                     ins.mnemonic ins_mnem, ins.disasm ins_disasm
                from %s.function_bblocks fb,
                     %s.bb_instructions bbins,
                     %s.instructions ins,
                     %s.basic_blocks bb,
                     %s.functions f
               where ins.id = bbins.instruction_id
                 and bbins.basic_block_id = bb.id
                 and bb.id = fb.basic_block_id
                 and f.id = fb.function_id
                 and f.address = ?
               order by bb.address asc""".replace("%s", db)
    cur.execute(sql, (str(ea1),))
    bb_blocks = {}
    for row in result_iter(cur):
      bb_ea = str(int(row["bb_address"]))
      ins_ea = str(int(row["ins_address"]))
      mnem = row["ins_mnem"]
      dis = row["ins_disasm"]

      if ins_ea in dones:
        continue
      dones.add(ins_ea)

      try:
        bb_blocks[bb_ea].append([ins_ea, mnem, dis])
      except KeyError:
        bb_blocks[bb_ea] = [ [ins_ea, mnem, dis] ]

    sql = """ select (select address
                      from %s.basic_blocks
               where id = bbr.parent_id) ea1,
                   (select address
                      from %s.basic_blocks
               where id = bbr.child_id) ea2
              from %s.bb_relations bbr,
                   %s.function_bblocks fbs,
                   %s.basic_blocks bbs,
                   %s.functions f
             where f.id = fbs.function_id
               and bbs.id = fbs.basic_block_id
               and fbs.basic_block_id = bbr.child_id
               and f.address = ?
             order by 1 asc, 2 asc""".replace("%s", db)
    cur.execute(sql, (str(ea1), ))
    rows = result_iter(cur)

    bb_relations = {}
    for row in rows:
      bb_ea1 = str(row["ea1"])
      bb_ea2 = str(row["ea2"])
      try:
        bb_relations[bb_ea1].add(bb_ea2)
      except KeyError:
        bb_relations[bb_ea1] = set([bb_ea2])

    cur.close()
    return bb_blocks, bb_relations

  def delete_function(self, ea):
    cur = self.db_cursor()
    cur.execute("delete from functions where address = ?", (str(ea), ))
    cur.close()

  def is_auto_generated(self, name):
    for rep in CMP_REPS:
      if name.startswith(rep):
        return True
    return False

  def check_callgraph(self):
    cur = self.db_cursor()
    sql = """select callgraph_primes, callgraph_all_primes from program
             union all
             select callgraph_primes, callgraph_all_primes from diff.program"""
    cur.execute(sql)
    rows = cur.fetchall()
    if len(rows) == 2:
      cg1 = decimal.Decimal(rows[0]["callgraph_primes"])
      cg_factors1 = json.loads(rows[0]["callgraph_all_primes"])
      cg2 = decimal.Decimal(rows[1]["callgraph_primes"])
      cg_factors2 = json.loads(rows[1]["callgraph_all_primes"])

      if cg1 == cg2:
        self.equal_callgraph = True
        log("Callgraph signature for both databases is equal, the programs seem to be 100% equal structurally")
        Warning("Callgraph signature for both databases is equal, the programs seem to be 100% equal structurally")
      else:
        FACTORS_CACHE[cg1] = cg_factors1
        FACTORS_CACHE[cg2] = cg_factors2
        diff = difference(cg1, cg2)
        total = sum(cg_factors1.values())
        if total == 0 or diff == 0:
          log("Callgraphs are 100% equal")
        else:
          percent = diff * 100. / total
          if percent >= 100:
            log("Callgraphs are absolutely different")
          else:
            log("Callgraphs from both programs differ in %f%%" % percent)

    cur.close()

  def find_equal_matches_parallel(self):
    cur = self.db_cursor()
    # Start by calculating the total number of functions in both databases
    sql = """select count(*) total from functions
             union all
             select count(*) total from diff.functions"""
    cur.execute(sql)
    rows = cur.fetchall()
    if len(rows) != 2:
      Warning("Malformed database, only %d rows!" % len(rows))
      cur.close()
      raise Exception("Malformed database!")

    self.total_functions1 = rows[0]["total"]
    self.total_functions2 = rows[1]["total"]

    sql = "select address ea, mangled_function, nodes from (select * from functions intersect select * from diff.functions) x"
    cur.execute(sql)
    rows = cur.fetchall()
    if len(rows) > 0:
      for row in rows:
        name = row["mangled_function"]
        ea = row["ea"]
        nodes = int(row["nodes"])

        self.best_chooser.add_item(CChooser.Item(ea, name, ea, name, "100% equal", 1, nodes, nodes))
        self.matched1.add(name)
        self.matched2.add(name)
    cur.close()

    if not self.ignore_all_names:
      self.find_same_name(self.partial_chooser)

    self.run_heuristics_for_category("Best", total_cpus=1)

  def run_heuristics_for_category(self, arg_category, total_cpus = None):
    if total_cpus is None:
      total_cpus = self.cpu_count

    if total_cpus < 1:
      total_cpus = 1

    mode = "[Parallel]"
    if total_cpus == 1:
      mode = "[Single thread]"

    postfix = ""
    if self.ignore_small_functions:
      postfix = " and f.instructions > 5 and df.instructions > 5 "

    if self.hooks is not None:
      if 'get_queries_postfix' in dir(self.hooks):
        postfix = self.hooks.get_queries_postfix(arg_category, postfix)

    threads_list = []
    heuristics = list(HEURISTICS)
    if self.hooks is not None:
      if 'get_heuristics' in dir(self.hooks):
        heuristics = self.hooks.get_heuristics(arg_category, heuristics)

    for heur in heuristics:
      if len(self.matched1) == self.total_functions1 or len(self.matched2) == self.total_functions2:
        log("All functions matched in at least one database, finishing.")
        break

      category = heur["category"]
      if category != arg_category:
        continue

      name  = heur["name"]
      sql   = heur["sql"]
      ratio = heur["ratio"]
      min_value = 0.0
      if ratio in [HEUR_TYPE_RATIO_MAX, HEUR_TYPE_RATIO_MAX_TRUSTED]:
        min_value = heur["min"]

      flags = heur["flags"]
      if flags & HEUR_FLAG_UNRELIABLE == HEUR_FLAG_UNRELIABLE and not self.unreliable:
        log_refresh("Skipping unreliable heuristic '%s'" % name)
        continue

      if flags & HEUR_FLAG_SLOW == HEUR_FLAG_SLOW and not self.slow_heuristics:
        log_refresh("Skipping slow heuristic '%s'" % name)
        continue

      if arg_category == "Unreliable":
        best = self.partial_chooser
        partial = self.unreliable_chooser
      else:
        best = self.best_chooser
        partial = self.partial_chooser

      log_refresh("%s Finding with heuristic '%s'" % (mode, name))
      sql = sql.replace("%POSTFIX%", postfix)

      if self.hooks is not None:
        if 'on_launch_heuristic' in dir(self.hooks):
          sql = self.hooks.on_launch_heuristic(name, sql)

      if ratio == HEUR_TYPE_NO_FPS:
        t = Thread(target=self.add_matches_from_query, args=(sql, best))
      elif ratio == HEUR_TYPE_RATIO:
        t = Thread(target=self.add_matches_from_query_ratio, args=(sql, best, partial))
      elif ratio == HEUR_TYPE_RATIO_MAX:
        t = Thread(target=self.add_matches_from_query_ratio_max, args=(sql, min_value))
      elif ratio == HEUR_TYPE_RATIO_MAX_TRUSTED:
        t = Thread(target=self.add_matches_from_query_ratio_max_trusted, args=(sql, min_value))
      else:
        raise Exception("Invalid heuristic ratio calculation value!")

      t.name = name
      t.time = time.monotonic()
      t.start()
      threads_list.append(t)

      if total_cpus == 1:
        t.join()
        threads_list = []

      while len(threads_list) >= total_cpus:
        for i, t in enumerate(threads_list):
          if not t.is_alive():
            debug_refresh("[Parallel] Heuristic '%s' took %f..." % (t.name, time.monotonic() - t.time))
            del threads_list[i]
            debug_refresh("[Parallel] Waiting for any of %d thread(s) running to finish..." % len(threads_list))
            break
          else:
            log_refresh("[Parallel] %d thread(s) running, waiting for at least one to finish..." % len(threads_list), do_log=False)
            t.join(0.1)
            if is_ida:
              self.refresh()

    if len(threads_list) > 0:
      log_refresh("[Parallel] Waiting for remaining %d thread(s) to finish..." % len(threads_list), do_log=False)

      do_cancel = False
      times = 0
      while len(threads_list) > 0 and not do_cancel:
        times += 1
        for i, t in enumerate(threads_list):
          t.join(0.1)
          if not t.is_alive():
            debug_refresh("[Parallel] Heuristic '%s' took %f..." % (t.name, time.monotonic() - t.time))
            del threads_list[i]
            debug_refresh("[Parallel] Waiting for remaining %d thread(s) to finish..." % len(threads_list))
            break

          t.join(0.1)
          if time.monotonic() - t.time > TIMEOUT_LIMIT:
            do_cancel = True
            try:
              log_refresh("Timeout, cancelling queries...")
              self.get_db().interrupt()
            except:
              print(("database.interrupt(): %s" % str(sys.exc_info()[1])))

        if times % 50 == 0:
          names = []
          for x in threads_list:
            names.append(x.name)
          log_refresh("[Parallel] %d thread(s) still running:\n\n%s" % (len(threads_list), ", ".join(names)))

  def ast_ratio(self, ast1, ast2):
    if not self.relaxed_ratio:
      return 0
    return ast_ratio(ast1, ast2)

  def check_ratio(self, ast1, ast2, pseudo1, pseudo2, asm1, asm2, md1, md2):
    md1 = float(md1)
    md2 = float(md2)

    fratio = quick_ratio
    decimal_values = "{0:.2f}"
    if self.relaxed_ratio:
      fratio = real_quick_ratio
      decimal_values = "{0:.1f}"

    v3 = 0
    ast_done = False
    if self.relaxed_ratio and ast1 is not None and ast2 is not None and max(len(ast1), len(ast2)) < 16:
      ast_done = True
      v3 = self.ast_ratio(ast1, ast2)
      if v3 == 1.0:
        return v3

    v1 = 0
    if pseudo1 is not None and pseudo2 is not None and pseudo1 != "" and pseudo2 != "":
      tmp1 = self.get_cmp_pseudo_lines(pseudo1)
      tmp2 = self.get_cmp_pseudo_lines(pseudo2)
      if tmp1 == "" or tmp2 == "":
        log("Error cleaning pseudo-code!")
      else:
        v1 = fratio(tmp1, tmp2)
        v1 = float(decimal_values.format(v1))
        if v1 == 1.0:
          # If real_quick_ratio returns 1 try again with quick_ratio
          # because it can result in false positives. If real_quick_ratio
          # says 'different', there is no point in continuing.
          if fratio == real_quick_ratio:
            v1 = quick_ratio(tmp1, tmp2)
            if v1 == 1.0:
              return 1.0

    tmp_asm1 = self.get_cmp_asm_lines(asm1)
    tmp_asm2 = self.get_cmp_asm_lines(asm2)
    v2 = fratio(tmp_asm1, tmp_asm2)
    v2 = float(decimal_values.format(v2))
    if v2 == 1:
      # Actually, same as the quick_ratio/real_quick_ratio check done
      # with the pseudo-code
      if fratio == real_quick_ratio:
        v2 = quick_ratio(tmp_asm1, tmp_asm2)
        if v2 == 1.0:
          return 1.0

    if self.relaxed_ratio and not ast_done:
      v3 = fratio(ast1, ast2)
      v3 = float(decimal_values.format(v3))
      if v3 == 1:
        return 1.0

    v4 = 0.0
    if md1 == md2 and md1 > 0.0:
      # A MD-Index >= 10.0 is somehow rare
      if self.relaxed_ratio and md1 > 10.0:
        return 1.0
      v4 = min((v1 + v2 + v3 + 3.0) / 5, 1.0)


    r = max(v1, v2, v3, v4)
    if r == 1.0 and md1 != md2:
      # We cannot assign a 1.0 ratio if both MD indices are different, that's an
      # error
      r = 0
      for v in [v1, v2, v3, v4]:
        if v != 1.0 and v > r:
          r = v

    return r

  def all_functions_matched(self):
    return len(self.matched1) == self.total_functions1 or \
           len(self.matched2) == self.total_functions2

  def add_matches_internal(self, cur, best, partial, val=None, unreliable=None, debug=False):
    """
    Wrapper for various functions that find matches based on SQL queries.
    """
    i = 0
    matches = []
    t = time.monotonic()
    while self.max_processed_rows == 0 or (self.max_processed_rows != 0 and i < self.max_processed_rows):
      if time.monotonic() - t > self.timeout:
        log("Timeout")
        break

      i += 1
      if i % 50000 == 0:
        log("Processed %d rows..." % i)
      row = cur.fetchone()
      if row is None:
        break

      ea = str(row["ea"])
      name1 = row["name1"]
      ea2 = row["ea2"]
      name2 = row["name2"]
      desc = row["description"]
      pseudo1 = row["pseudo1"]
      pseudo2 = row["pseudo2"]
      asm1 = row["asm1"]
      asm2 = row["asm2"]
      ast1 = row["pseudo_primes1"]
      ast2 = row["pseudo_primes2"]
      bb1 = int(row["bb1"])
      bb2 = int(row["bb2"])
      md1 = row["md1"]
      md2 = row["md2"]

      if name1 in self.matched1 or name2 in self.matched2:
        continue

      r = self.check_ratio(ast1, ast2, pseudo1, pseudo2, asm1, asm2, md1, md2)
      if debug:
        print("0x%x 0x%x %d" % (int(ea), int(ea2), r))

      should_add = True
      if self.hooks is not None:
        if 'on_match' in dir(self.hooks):
          d1 = {"ea": ea, "bb": bb1, "name": name1, "ast": ast1, "pseudo": pseudo1, "asm": asm1, "md": md1}
          d2 = {"ea": ea2, "bb": bb2, "name": name2, "ast": ast2, "pseudo": pseudo2, "asm": asm2, "md": md2}
          should_add, r = self.hooks.on_match(d1, d2, desc, r)

      if not should_add or name1 in self.matched1 or name2 in self.matched2:
        continue

      done = True
      if r == 1.0:
<<<<<<< HEAD
        self.best_chooser.add_item(CChooser.Item(ea, name1, ea2, name2, desc, r, bb1, bb2))
=======
        best.add_item(CChooser.Item(ea, name1, ea2, name2, desc, r, bb1, bb2))
        self.matched1.add(name1)
        self.matched2.add(name2)
      elif r >= 0.5 and partial is not None:
        partial.add_item(CChooser.Item(ea, name1, ea2, name2, desc, r, bb1, bb2))
>>>>>>> ed9d0467
        self.matched1.add(name1)
        self.matched2.add(name2)
      else:
        do_add = False
        if val is None:
          if r >= 0.5:
            do_add = True
        else:
          if r >= val:
            do_add = True

        if do_add and partial is not None:
          partial.add_item(CChooser.Item(ea, name1, ea2, name2, desc, r, bb1, bb2))
          self.matched1.add(name1)
          self.matched2.add(name2)
        else:
          done = False

      if done:
        matches.append([0, "0x%x" % int(ea), name1, ea2, name2])
      else: #Or "elif not done"
        if val is None:
          if r < 0.5 and unreliable is not None:
            unreliable.add_item(CChooser.Item(ea, name1, ea2, name2, desc, r, bb1, bb2))
            self.matched1.add(name1)
            self.matched2.add(name2)
          elif partial is not None:
            partial.add_item(CChooser.Item(ea, name1, ea2, name2, desc, r, bb1, bb2))
            self.matched1.add(name1)
            self.matched2.add(name2)
        else:
          if r < 0.5 and r > val and unreliable is not None:
            unreliable.add_item(CChooser.Item(ea, name1, ea2, name2, desc, r, bb1, bb2))
            self.matched1.add(name1)
            self.matched2.add(name2)

    return matches

  def add_matches_from_query_ratio(self, sql, best, partial, unreliable=None, debug=False):
    """
    Find matches using the query @sql and the usual rules.
    """
    if self.all_functions_matched():
      return
    
    cur = self.db_cursor()
    try:
      cur.execute(sql)
    except:
      log("Error: %s" % str(sys.exc_info()[1]))
      return

    self.add_matches_internal(cur, best=best, partial=partial, unreliable=unreliable, debug=debug)
    cur.close()

  def add_matches_from_query_ratio_max(self, sql, val):
    """
    Find matches using the query @sql with a ratio >= @val.
    """
    if self.all_functions_matched():
      return

    cur = self.db_cursor()
    try:
      cur.execute(sql)
    except:
      log("Error: %s" % str(sys.exc_info()[1]))
      return

    best = self.best_chooser
    partial = self.partial_chooser
    unreliable = self.unreliable_chooser
    self.add_matches_internal(cur, best=best, partial=partial, val=val, unreliable=unreliable)

    cur.close()

  def add_matches_from_query_ratio_max_trusted(self, sql, val):
    """
    Find matches using the query @sql with a ratio >= @val and assign those with
    a bad ratio to the partial chooser, because they are reliable anyway.
    """
    if self.all_functions_matched():
      return

    cur = self.db_cursor()
    try:
      cur.execute(sql)
    except:
      log("Error: %s" % str(sys.exc_info()[1]))
      return

    best = self.best_chooser
    partial = self.partial_chooser
    unreliable = self.unreliable_chooser
    self.add_matches_internal(cur, best=best, partial=partial, val=val, unreliable=partial)

    cur.close()

  def add_matches_from_cursor_ratio_max(self, cur, best, partial, val):
    if self.all_functions_matched():
      return

    matches = self.add_matches_internal(cur, best=best, partial=partial, val=val)
    return matches

  def add_matches_from_query(self, sql, choose):
    """ Warning: use this *only* if the ratio is known to be 1.00 """
    if self.all_functions_matched():
      return

    cur = self.db_cursor()
    try:
      cur.execute(sql)
    except:
      log("Error: %s" % str(sys.exc_info()[1]))
      return

    i = 0
    while 1:
      i += 1
      if i % 1000 == 0:
        log("Processed %d rows..." % i)
      row = cur.fetchone()
      if row is None:
        break

      ea = str(row["ea"])
      name1 = row["name1"]
      ea2 = str(row["ea2"])
      name2 = row["name2"]
      desc = row["description"]
      pseudo1 = row["pseudo1"]
      pseudo2 = row["pseudo2"]
      asm1 = row["asm1"]
      asm2 = row["asm2"]
      ast1 = row["pseudo_primes1"]
      ast2 = row["pseudo_primes2"]
      bb1 = int(row["bb1"])
      bb2 = int(row["bb2"])
      md1 = row["md1"]
      md2 = row["md2"]

      if name1 in self.matched1 or name2 in self.matched2:
        continue

      should_add = True
      if self.hooks is not None:
        if 'on_match' in dir(self.hooks):
          d1 = {"ea": ea, "bb": bb1, "name": name1, "ast": ast1, "pseudo": pseudo1, "asm": asm1, "md": md1}
          d2 = {"ea": ea, "bb": bb2, "name": name2, "ast": ast2, "pseudo": pseudo2, "asm": asm2, "md": md2}
          should_add, r = self.hooks.on_match(d1, d2, desc, 1.0)

      if not should_add or name1 in self.matched1 or name2 in self.matched2:
        continue

      choose.add_item(CChooser.Item(ea, name1, ea2, name2, desc, 1, bb1, bb2))
      self.matched1.add(name1)
      self.matched2.add(name2)
    cur.close()

  def search_small_differences(self, choose):
    cur = self.db_cursor()
    
    # Same basic blocks, edges, mnemonics, etc... but different names
    sql = """ select distinct f.address ea, f.name name1, df.name name2,
                     f.names f_names, df.names df_names, df.address ea2,
                     f.nodes bb1, df.nodes bb2,
                     f.pseudocode pseudo1, df.pseudocode pseudo2,
                     f.assembly asm1, df.assembly asm2,
                     f.pseudocode_primes pseudo_primes1, df.pseudocode_primes pseudo_primes2,
                     cast(f.md_index as real) md1, cast(df.md_index as real) md2
                from functions f,
                     diff.functions df
               where f.nodes = df.nodes
                 and f.edges = df.edges
                 and f.mnemonics = df.mnemonics
                 and f.cyclomatic_complexity = df.cyclomatic_complexity
                 and f.names != '[]'"""
    cur.execute(sql)
    rows = result_iter(cur)
    for row in rows:
      ea = str(row["ea"])
      name1 = row["name1"]
      name2 = row["name2"]

      if name1 in self.matched1 or name2 in self.matched2:
        continue

      bb1 = int(row["bb1"])
      bb2 = int(row["bb2"])

      s1 = set(json.loads(row["f_names"]))
      s2 = set(json.loads(row["df_names"]))
      total = max(len(s1), len(s2))
      commons = len(s1.intersection(s2))
      ratio = (commons * 1.) / total
      if ratio >= 0.5:
        ea2 = row["ea2"]
        pseudo1 = row["pseudo1"]
        pseudo2 = row["pseudo2"]
        asm1 = row["asm1"]
        asm2 = row["asm2"]
        ast1 = row["pseudo_primes1"]
        ast2 = row["pseudo_primes2"]
        md1 = row["md1"]
        md2 = row["md2"]
        desc = "Nodes, edges, complexity and mnemonics with small differences"

        should_add = True
        if self.hooks is not None:
          if 'on_match' in dir(self.hooks):
            d1 = {"ea": ea, "bb": bb1, "name": name1, "ast": ast1, "pseudo": pseudo1, "asm": asm1, "md": md1}
            d2 = {"ea": ea, "bb": bb2, "name": name2, "ast": ast2, "pseudo": pseudo2, "asm": asm2, "md": md2}
            should_add, ratio = self.hooks.on_match(d1, d2, desc, ratio)

        if not should_add or name1 in self.matched1 or name2 in self.matched2:
          continue

        item = CChooser.Item(ea, name1, ea2, name2, desc, ratio, bb1, bb2)
        if ratio == 1.0:
          self.best_chooser.add_item(item)
        else:
          choose.add_item(item)
        self.matched1.add(name1)
        self.matched2.add(name2)

    cur.close()
    return

  def find_same_name(self, choose):
    cur = self.db_cursor()
    sql = """select distinct f.address ea1, f.mangled_function mangled1,
                    d.address ea2, f.name name, d.name name2,
                    d.mangled_function mangled2,
                    f.pseudocode pseudo1, d.pseudocode pseudo2,
                    f.assembly asm1, d.assembly asm2,
                    f.pseudocode_primes primes1,
                    d.pseudocode_primes primes2,
                    f.nodes bb1, d.nodes bb2,
                    cast(f.md_index as real) md1, cast(d.md_index as real) md2
               from functions f,
                    diff.functions d
              where (d.mangled_function = f.mangled_function
                 or d.name = f.name)
                and f.name not like 'nullsub_%'"""
    
    desc = "Perfect match, same name"
    log_refresh("Finding with heuristic '%s'" % desc)
    cur.execute(sql)
    rows = cur.fetchall()
    cur.close()

    if len(rows) > 0 and not self.all_functions_matched():
      for row in rows:
        ea = row["ea1"]
        name = row["mangled1"]
        ea2 = row["ea2"]
        name1 = row["name"]
        name2 = row["name2"]
        name2_1 = row["mangled2"]
        if name in self.matched1 or name1 in self.matched1 or \
           name2 in self.matched2 or name2_1 in self.matched2:
          continue

        if self.ignore_sub_names and name.startswith("sub_"):
          continue

        ast1 = row["primes1"]
        ast2 = row["primes2"]
        bb1 = int(row["bb1"])
        bb2 = int(row["bb2"])

        pseudo1 = row["pseudo1"]
        pseudo2 = row["pseudo2"]
        asm1 = row["asm1"]
        asm2 = row["asm2"]
        md1 = row["md1"]
        md2 = row["md2"]

        ratio = self.check_ratio(ast1, ast2, pseudo1, pseudo2, asm1, asm2, md1, md2)

        should_add = True
        if self.hooks is not None:
          if 'on_match' in dir(self.hooks):
            d1 = {"ea": ea, "bb": bb1, "name": name1, "ast": ast1, "pseudo": pseudo1, "asm": asm1, "md": md1}
            d2 = {"ea": ea, "bb": bb2, "name": name2, "ast": ast2, "pseudo": pseudo2, "asm": asm2, "md": md2}
            should_add, ratio = self.hooks.on_match(d1, d2, desc, ratio)

        if not should_add or name1 in self.matched1 or name2 in self.matched2:
          continue

        if float(ratio) == 1.0 or (self.relaxed_ratio and md1 != 0 and md1 == md2):
          self.best_chooser.add_item(CChooser.Item(ea, name1, ea2, name2, desc, 1, bb1, bb2))
        else:
          choose.add_item(CChooser.Item(ea, name1, ea2, name2, desc, ratio, bb1, bb2))

        self.matched1.add(name)
        self.matched1.add(name1)
        self.matched2.add(name2)
        self.matched2.add(name2_1)

  def get_function_id(self, name, primary=True):
    cur = self.db_cursor()
    rid = None
    db_name = "main"
    if not primary:
      db_name = "diff"

    try:
      sql = "select id from %s.functions where name = ?" % db_name
      cur.execute(sql, (name,))
      row = cur.fetchone()
      if row:
        rid = row["id"]
    finally:
      cur.close()
    
    return rid

  def find_matches_in_hole(self, last, item, row, the_type):
    cur = self.db_cursor()
    try:

      postfix = ""
      if self.ignore_small_functions:
        postfix = " and instructions > 5"

      desc = "Call address sequence (%s)" % the_type
      id1 = row["id1"]
      id2 = row["id2"]
      sql = """ select * from functions where id = ? """ + postfix + """
                union all 
                select * from diff.functions where id = ? """ + postfix

      thresold = min(0.6, float(item[5]))
      for j in range(0, min(10, id1 - last)):
        for i in range(0, min(10, id1 - last)):
          cur.execute(sql, (id1+j, id2+i))
          rows = cur.fetchall()
          if len(rows) == 2:
            name1 = rows[0]["name"]
            name2 = rows[1]["name"]
            if name1 in self.matched1 or name2 in self.matched2:
              continue

            r = self.check_ratio(rows[0]["pseudocode_primes"], rows[1]["pseudocode_primes"], \
                                 rows[0]["pseudocode"], rows[1]["pseudocode"], \
                                 rows[0]["assembly"], rows[1]["assembly"], \
                                 float(rows[0]["md_index"]), float(rows[1]["md_index"]))
            if r < 0.5:
              if rows[0]["names"] != "[]" and rows[0]["names"] == rows[1]["names"]:
                r = 0.5001

            if r > thresold:
              ea = rows[0]["address"]
              ea2 = rows[1]["address"]
              bb1 = rows[0]["nodes"]
              bb2 = rows[1]["nodes"]
              ast1 = rows[0]["pseudocode_primes"]
              ast2 = rows[1]["pseudocode_primes"]
              pseudo1 = rows[0]["pseudocode"]
              pseudo2 = rows[1]["pseudocode"]
              asm1 = rows[0]["assembly"]
              asm2 = rows[1]["assembly"]
              md1 = rows[0]["md_index"]
              md2 = rows[1]["md_index"]

              # Pretty much every single heuristic fails with small functions,
              # ignore them...
              if bb1 <= 3 or bb2 <= 3:
                continue

              should_add = True
              if self.hooks is not None:
                if 'on_match' in dir(self.hooks):
                  d1 = {"ea": ea, "bb": bb1, "name": name1, "ast": ast1, "pseudo": pseudo1, "asm": asm1, "md": md1}
                  d2 = {"ea": ea, "bb": bb2, "name": name2, "ast": ast2, "pseudo": pseudo2, "asm": asm2, "md": md2}
                  should_add, r = self.hooks.on_match(d1, d2, desc, r)

              if not should_add or name1 in self.matched1 or name2 in self.matched2:
                continue

              if r == 1:
                self.best_chooser.add_item(CChooser.Item(ea, name1, ea2, name2, desc, r, bb1, bb2))
                self.matched1.add(name1)
                self.matched2.add(name2)
              elif r >= 0.4:
                self.partial_chooser.add_item(CChooser.Item(ea, name1, ea2, name2, desc, r, bb1, bb2))
                self.matched1.add(name1)
                self.matched2.add(name2)
              else:
                self.unreliable_chooser.add_item(CChooser.Item(ea, name1, ea2, name2, desc, r, bb1, bb2))
                self.matched1.add(name1)
                self.matched2.add(name2)
    finally:
      cur.close()

  def find_from_matches(self, the_items, the_type, same_name = False):
    #
    # XXX: FIXME: This is wrong in many ways, but still works... FIX IT!
    # Rule 1: if a function A in program P has id X, and function B in
    # the same program has id + 1, then, in program P2, function B maybe
    # the next function to A in P2.
    #
    # Also, it tries to search for matches with the given previous results using
    # the compilation units information.
    #

    log_refresh("Finding with heuristic 'Call address sequence (%s)'" % the_type)
    cur = self.db_cursor()
    try:
      # Create a copy of all the functions
      cur.execute("create temporary table best_matches (id, id1, ea1, name1, id2, ea2, name2)")

      # Insert each matched function into the temporary table
      i = 0
      for match in the_items:
        ea1 = match[1]
        name1 = match[2]
        ea2 = match[3]
        name2 = match[4]
        ratio = float(match[5])
        if not same_name:
          if ratio < 0.5:
            continue
        elif name1 != name2:
          continue

        id1 = self.get_function_id(name1)
        id2 = self.get_function_id(name2, False)
        sql = """insert into best_matches (id, id1, ea1, name1, id2, ea2, name2)
                                   values (?, ?, ?, ?, ?, ?, ?)"""
        cur.execute(sql, (i, id1, str(ea1), name1, id2, str(ea2), name2))
        i += 1

      last = None
      cur.execute("select * from best_matches order by id1 asc")
      for row in cur:
        row_id = row["id1"]
        if last is None or last+1 == row_id:
          last = row_id
          continue

        item = the_items[row["id"]]
        self.find_matches_in_hole(last, item, row, the_type)
        last = row_id

      self.find_in_compilation_units()
      cur.execute("drop table best_matches")
    finally:
      cur.close()

  def find_in_compilation_units(self):
    cur = self.db_cursor()
    try:

      sql = """
        select cuf.cu_id, dcuf.cu_id, cuf.func_id, dcuf.func_id,
               bm.name1, bm.name2, bm.ea1, bm.ea2
          from main.compilation_unit_functions cuf,
               diff.compilation_unit_functions dcuf,
               best_matches bm
         where cuf.func_id = bm.id1
           and dcuf.func_id = bm.id2
         order by cuf.cu_id, dcuf.cu_id
      """
      cur.execute(sql)
      rows = list(cur.fetchall())

      sql2 = """select distinct f.address ea, f.name name1, df.address ea2, df.name name2,
                       'Compilation Unit Match' description,
                       f.pseudocode pseudo1, df.pseudocode pseudo2,
                       f.assembly asm1, df.assembly asm2,
                       f.pseudocode_primes pseudo_primes1, df.pseudocode_primes pseudo_primes2,
                       f.nodes bb1, df.nodes bb2,
                       cast(f.md_index as real) md1, cast(df.md_index as real) md2
                  from functions f,
                       diff.functions df,
                       main.compilation_unit_functions cuf,
                       diff.compilation_unit_functions dcuf
                 where f.id = cuf.id
                   and df.id = dcuf.id
                   and cuf.id = ?
                   and dcuf.id = ?
      """
      for row in rows:
        cur.execute(sql2, (row[0], row[1]))
        self.add_matches_internal(cur, best=self.best_chooser, \
                                  partial=self.partial_chooser,\
                                  unreliable=None, val=0.79)
    finally:
      cur.close()

  def find_callgraph_matches(self):
    best_items = list(self.best_chooser.items)
    self.find_callgraph_matches_from(best_items, 0.60)

    partial_items = list(self.partial_chooser.items)
    self.find_callgraph_matches_from(partial_items, 0.80)

  def find_callgraph_matches_from(self, the_items, min_value):
    sql = """select distinct f.address ea, f.name name1, df.address ea2, df.name name2,
                    'Callgraph match (%s)' description,
                    f.pseudocode pseudo1, df.pseudocode pseudo2,
                    f.assembly asm1, df.assembly asm2,
                    f.pseudocode_primes pseudo_primes1, df.pseudocode_primes pseudo_primes2,
                    f.nodes bb1, df.nodes bb2,
                    cast(f.md_index as real) md1, cast(df.md_index as real) md2,
                    df.tarjan_topological_sort, df.strongly_connected_spp
               from functions f,
                    diff.functions df
              where  f.address in (%s)
                and df.address in (%s)
                and  f.name not like 'nullsub_%%'
                and df.name not like 'nullsub_%%'
                and abs(f.md_index - df.md_index) < 1
                and ((f.nodes > 5 and df.nodes > 5) 
                  or (f.instructions > 10 and df.instructions > 10))"""

    main_callers_sql = """select address from main.callgraph where func_id = ? and type = ?"""
    diff_callers_sql = """select address from diff.callgraph where func_id = ? and type = ?"""

    cur = self.db_cursor()
    try:
      dones = set()

      prev_best_matches = len(self.best_chooser.items)
      prev_part_matches = len(self.partial_chooser.items)

      total_dones = 0
      while len(the_items) > 0:
        total_dones += 1
        if total_dones % 1000 == 0:
          log("Processed %d callgraph matches..." % total_dones)

          curr_best_matches = len(self.best_chooser.items)
          curr_part_matches = len(self.partial_chooser.items)
          fmt = "Queued item(s) %d, Best matches %d, Partial Matches %d (Previously %d and %d)"
          log(fmt % (len(the_items), curr_best_matches, curr_part_matches, prev_best_matches, prev_part_matches))

        match = the_items.pop()
        ea1 = match[1]
        name1 = match[2]
        name2 = match[4]

        if ea1 in dones:
          continue
        dones.add(ea1)

        id1 = self.get_function_id(name1)
        id2 = self.get_function_id(name2, False)

        for call_type in ['caller', 'callee']:
          cur.execute(main_callers_sql, (id1, call_type))
          main_address_set = set()
          for row in cur.fetchall():
            main_address_set.add("'%s'" % row[0])

          cur.execute(diff_callers_sql, (id2, call_type))
          diff_address_set = set()
          for row in cur.fetchall():
            diff_address_set.add("'%s'" % row[0])

          if len(main_address_set) > 0 and len(diff_address_set) > 0:
            tname1 = name1.replace("'", "''")
            tname2 = name2.replace("'", "''")
            cur.execute(sql % (("%s of %s/%s" % (call_type, tname1, tname2)), ",".join(main_address_set), ",".join(diff_address_set)))
            matches = self.add_matches_from_cursor_ratio_max(cur, self.partial_chooser, None, min_value)
            if matches is not None and len(matches) > 0 and self.unreliable:
              the_items.extend(matches)
    finally:
      cur.close()

  def find_matches_parallel(self):
    self.run_heuristics_for_category("Partial", 1)

    # Search using some of the previous criterias but calculating the
    # edit distance
    log_refresh("Finding with heuristic 'Small names difference'")
    self.search_small_differences(self.partial_chooser)

  def find_brute_force(self):
    cur = self.db_cursor()
    sql = "create temp table unmatched(id integer null primary key, address, main)"
    cur.execute(sql)

    # Find functions not matched in the primary database
    sql = "select name, address from functions"
    cur.execute(sql)
    rows = cur.fetchall()
    if len(rows) > 0:
      for row in rows:
        name = row["name"]
        if name not in self.matched1:
          ea = row[1]
          sql = "insert into unmatched(address,main) values(?,?)"
          cur.execute(sql, (ea, 1))

    # Find functions not matched in the secondary database
    sql = "select name, address from diff.functions"
    cur.execute(sql)
    rows = cur.fetchall()
    if len(rows) > 0:
      for row in rows:
        name = row["name"]
        if name not in self.matched2:
          ea = row[1]
          sql = "insert into unmatched(address,main) values(?,?)"
          cur.execute(sql, (ea, 0))

    sql = """select distinct f.address ea, f.name name1, df.address ea2, df.name name2,
                    'Brute forcing' description,
                    f.pseudocode pseudo1, df.pseudocode pseudo2,
                    f.assembly asm1, df.assembly asm2,
                    f.pseudocode_primes pseudo_primes1, df.pseudocode_primes pseudo_primes2,
                    f.nodes bb1, df.nodes bb2,
                    cast(f.md_index as real) md1, cast(df.md_index as real) md2,
                    df.tarjan_topological_sort, df.strongly_connected_spp
               from functions f,
                    diff.functions df,
                    unmatched um
              where ((f.address = um.address and um.main = 1)
                 or (df.address = um.address and um.main = 0))
                and ((f.md_index = df.md_index
                and f.md_index > 1 and df.md_index > 1)
                or (f.kgh_hash = df.kgh_hash
                and f.kgh_hash > 7 and df.kgh_hash > 7))"""
    cur.execute(sql)
    log_refresh("Finding via brute-forcing...")
    self.add_matches_from_cursor_ratio_max(cur, self.unreliable_chooser, None, 0.5)
    cur.close()

  def find_experimental_matches(self):
    self.run_heuristics_for_category("Experimental", 1)

    # Find using brute-force
    log_refresh("Brute-forcing...")
    self.find_brute_force()

  def find_unreliable_matches(self):
    self.run_heuristics_for_category("Unreliable", 1)

  def find_unmatched(self):
    cur = self.db_cursor()
    try:
      sql = "select name, address from functions"
      cur.execute(sql)
      rows = cur.fetchall()
      if len(rows) > 0:
        choose = self.chooser("Unmatched in secondary", self, False)
        for row in rows:
          name = row["name"]

          if name not in self.matched1:
            ea = row[1]
            choose.add_item(CChooser.Item(ea, name))
        self.unmatched_second = choose

      sql = "select name, address from diff.functions"
      cur.execute(sql)
      rows = cur.fetchall()
      if len(rows) > 0:
        choose = self.chooser("Unmatched in primary", self, False)
        for row in rows:
          name = row["name"]

          if name not in self.matched2:
            ea = row["address"]
            choose.add_item(CChooser.Item(ea, name))
        self.unmatched_primary = choose
    finally:
      cur.close()

  def create_choosers(self):
    self.unreliable_chooser = self.chooser("Unreliable matches", self)
    self.partial_chooser = self.chooser("Partial matches", self)
    self.best_chooser = self.chooser("Best matches", self)

    self.unmatched_second = self.chooser("Unmatched in secondary", self, False)
    self.unmatched_primary = self.chooser("Unmatched in primary", self, False)

  def save_results(self, filename):
    if os.path.exists(filename):
      os.remove(filename)
      log("Previous diff results '%s' removed." % filename)

    results_db = sqlite3_connect(filename)

    cur = results_db.cursor()
    try:
      sql = "create table config (main_db text, diff_db text, version text, date text)"
      cur.execute(sql)

      sql = "insert into config values (?, ?, ?, ?)"
      cur.execute(sql, (self.db_name, self.last_diff_db, VERSION_VALUE, time.asctime()))

      sql = "create table results (type, line, address, name, address2, name2, ratio, bb1, bb2, description)"
      cur.execute(sql)

      sql = "create unique index uq_results on results(address, address2)"
      cur.execute(sql)

      sql = "create table unmatched (type, line, address, name)"
      cur.execute(sql)

      with results_db:
        results_sql   = "insert or ignore into results values (?, ?, ?, ?, ?, ?, ?, ?, ?, ?)"
        unmatched_sql = "insert into unmatched values (?, ?, ?, ?)"

        for item in self.best_chooser.items:
          l = list(item)
          l.insert(0, 'best')
          cur.execute(results_sql, l)

        for item in self.partial_chooser.items:
          l = list(item)
          l.insert(0, 'partial')
          cur.execute(results_sql, l)

        for item in self.unreliable_chooser.items:
          l = list(item)
          l.insert(0, 'unreliable')
          cur.execute(results_sql, l)

        for item in self.unmatched_primary.items:
          l = list(item)
          l.insert(0, 'primary')
          cur.execute(unmatched_sql, l)

        for item in self.unmatched_second.items:
          l = list(item)
          l.insert(0, 'secondary')
          cur.execute(unmatched_sql, l)

      log("Diffing results saved in file '%s'." % filename)
    finally:
      cur.close()
      results_db.close()

  def try_attach(self, cur, db):
    try:
      cur.execute('attach "%s" as diff' % db)
    except:
      pass

  def diff(self, db):
    self.last_diff_db = db
    cur = self.db_cursor()
    self.try_attach(cur, db)

    try:
      cur.execute("select value from diff.version")
    except:
      log("Error: %s " % sys.exc_info()[1])
      log("The selected file does not look like a valid Diaphora exported database!")
      cur.close()
      return False

    row = cur.fetchone()
    if not row:
      log("Invalid database!")
      return False

    if row["value"] != VERSION_VALUE:
      log("WARNING: The database is from a different version (current %s, database %s)!" % (VERSION_VALUE, row[0]))

    try:
      t0 = time.monotonic()
      log_refresh("Diffing...", True)

      self.do_continue = True
      if self.equal_db():
        log("The databases seems to be 100% equal")

      if self.do_continue:
        # Compare the call graphs
        self.check_callgraph()

        if self.project_script is not None:
          log("Loading project specific Python script...")
          if not self.load_hooks():
            return False

        # Find the unmodified functions
        log_refresh("Finding best matches...")
        self.find_equal_matches_parallel()

        # Find the modified functions
        log_refresh("Finding partial matches")
        self.find_matches_parallel()

        # Call address sequence & Same compilation unit heuristics
        self.find_from_matches(self.best_chooser.items, the_type="Best")
        self.find_from_matches(self.partial_chooser.items, the_type="Partial", same_name = True)

        if self.slow_heuristics:
          # Find the functions from the callgraph
          log_refresh("Finding with heuristic 'Callgraph matches'")
          self.find_callgraph_matches()

        if self.unreliable:
          # Find using likely unreliable methods modified functions
          log_refresh("Finding probably unreliable matches")
          self.find_unreliable_matches()

        if self.experimental:
          # Find using experimental methods modified functions
          log_refresh("Finding experimental matches")
          self.find_from_matches(self.partial_chooser.items, "Partial, Experimental")
          self.find_experimental_matches()

        # Show the list of unmatched functions in both databases
        log_refresh("Finding unmatched functions")
        self.find_unmatched()

        if self.hooks is not None:
          if 'on_finish' in dir(self.hooks):
            self.hooks.on_finish()

        log("Done. Took {} seconds.".format(time.monotonic() - t0))
    finally:
      cur.close()
    return True

if __name__ == "__main__":
  version_info = sys.version_info
  if version_info[0] == 2:
    log("WARNING: You are using Python 2 instead of Python 3. The main branch of Diaphora works exclusively with Python 3.")
    log("TIP: There are other branches that contain backward compatibility.")

  do_diff = True
  debug_refresh("DIAPHORA_AUTO_DIFF=%s" % os.getenv("DIAPHORA_AUTO_DIFF"))
  debug_refresh("DIAPHORA_DB1=%s" % os.getenv("DIAPHORA_DB1"))
  debug_refresh("DIAPHORA_DB2=%s" % os.getenv("DIAPHORA_DB2"))
  debug_refresh("DIAPHORA_DIFF_OUT=%s" % os.getenv("DIAPHORA_DIFF_OUT"))
  if os.getenv("DIAPHORA_AUTO_DIFF") is not None:
    db1 = os.getenv("DIAPHORA_DB1")
    if db1 is None:
      raise Exception("No database file specified!")

    db2 = os.getenv("DIAPHORA_DB2")
    if db2 is None:
      raise Exception("No database file to diff against specified!")

    diff_out = os.getenv("DIAPHORA_DIFF_OUT")
    if diff_out is None:
      raise Exception("No output file for diff specified!")
  elif is_ida:
    diaphora_dir = os.path.dirname(__file__)
    script = os.path.join(diaphora_dir, "diaphora_ida.py")
    exec(compile(open(script, "rb").read(), script, 'exec'))
    do_diff = False
  else:
    import argparse

    parser = argparse.ArgumentParser()
    parser.add_argument("db1")
    parser.add_argument("db2")
    parser.add_argument("-o", "--outfile", help="Write output to <outfile>")
    args = parser.parse_args()
    db1 = args.db1
    db2 = args.db2
    if args.outfile:
      diff_out = args.outfile
    else:
      diff_out = "{}_vs_{}.diaphora".format(
              os.path.basename(os.path.splitext(db1)[0]),
              os.path.basename(os.path.splitext(db2)[0]))

  if do_diff:
    bd = CBinDiff(db1)
    if not is_ida:
      bd.ignore_all_names = False
    
    bd.db = sqlite3_connect(db1)
    bd.diff(db2)
    bd.save_results(diff_out)<|MERGE_RESOLUTION|>--- conflicted
+++ resolved
@@ -54,11 +54,7 @@
   sys.set_int_max_str_digits(0)
 
 #-------------------------------------------------------------------------------
-<<<<<<< HEAD
 VERSION_VALUE = "3.0.0"
-=======
-VERSION_VALUE = "2.1.1"
->>>>>>> ed9d0467
 COPYRIGHT_VALUE="Copyright(c) 2015-2022 Joxean Koret"
 COMMENT_VALUE="Diaphora diffing plugin for IDA version %s" % VERSION_VALUE
 
@@ -113,11 +109,7 @@
 #-------------------------------------------------------------------------------
 def log(msg):
   if isinstance(threading.current_thread(), threading._MainThread):
-<<<<<<< HEAD
     print(("[Diaphora: %s] %s" % (time.asctime(), msg)))
-=======
-    print(("[diaphora][%s] %s" % (time.asctime(), msg)))
->>>>>>> ed9d0467
 
 #-------------------------------------------------------------------------------
 def log_refresh(msg, show=False, do_log=True):
@@ -242,13 +234,9 @@
     self.use_decompiler_always = self.get_value_for("use_decompiler_always", True)
     self.exclude_library_thunk = self.get_value_for("exclude_library_thunk", True)
 
-<<<<<<< HEAD
     self.use_decompiler_always = self.get_value_for("use_decompiler", True)
     self.exclude_library_thunk = self.get_value_for("exclude_library_thunk", True)
     self.project_script = self.get_value_for("project_script", None)
-=======
-    self.project_script = None
->>>>>>> ed9d0467
     self.hooks = None
 
     # Create the choosers
@@ -1385,15 +1373,11 @@
 
       done = True
       if r == 1.0:
-<<<<<<< HEAD
-        self.best_chooser.add_item(CChooser.Item(ea, name1, ea2, name2, desc, r, bb1, bb2))
-=======
         best.add_item(CChooser.Item(ea, name1, ea2, name2, desc, r, bb1, bb2))
         self.matched1.add(name1)
         self.matched2.add(name2)
       elif r >= 0.5 and partial is not None:
         partial.add_item(CChooser.Item(ea, name1, ea2, name2, desc, r, bb1, bb2))
->>>>>>> ed9d0467
         self.matched1.add(name1)
         self.matched2.add(name2)
       else:
